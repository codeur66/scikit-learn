--- conflicted
+++ resolved
@@ -7,12 +7,9 @@
 from sklearn.model_selection import train_test_split
 from sklearn.base import clone, BaseEstimator, TransformerMixin
 from sklearn.pipeline import make_pipeline
-<<<<<<< HEAD
 from sklearn.metrics import r2_score
-=======
 from sklearn.metrics import mean_poisson_deviance
 from sklearn.dummy import DummyRegressor
->>>>>>> b9403f62
 
 # To use this experimental feature, we need to explicitly ask for it:
 from sklearn.experimental import enable_hist_gradient_boosting  # noqa
@@ -731,106 +728,6 @@
     assert_allclose(est.predict(X), y)
 
 
-<<<<<<< HEAD
-@pytest.mark.parametrize("insert_missing", [False, True])
-def test_categorical_sanity(insert_missing):
-    # Test support categories with or without missing data
-    X, y = make_regression(n_samples=5000, n_features=20, random_state=0)
-
-    # even indicies are categorical
-    categorical = np.zeros(X.shape[1], dtype=bool)
-    categorical[::2] = 1
-
-    X[:, categorical] = KBinsDiscretizer(
-        encode='ordinal', n_bins=20).fit_transform(X[:, categorical])
-
-    if insert_missing:
-        rng = np.random.RandomState(42)
-        mask = rng.binomial(1, 0.01, size=X.shape).astype(np.bool)
-        X[mask] = np.nan
-
-    est = HistGradientBoostingRegressor(categorical=categorical,
-                                        random_state=0).fit(X, y)
-    assert_array_equal(est.categorical_features_, categorical)
-
-    y_pred = est.predict(X)
-    assert r2_score(y, y_pred) >= 0.8
-
-    X_test = np.zeros((1, X.shape[1]), dtype=float)
-    X_test[:, ::2] = 30  # unknown category
-    X_test[:, 10:] = np.nan  # sets the last 10 features to be missing
-
-    # Does not error on unknown or missing categories
-    est.predict(X_test)
-
-
-def test_categorical_pandas():
-    # Correctly intakes pandas dataframe for fitting and prediction
-
-    pd = pytest.importorskip("pandas")
-    n_samples, n_features = 5000, 20
-    X, y = make_regression(n_samples=n_samples, n_features=n_features,
-                           random_state=0)
-
-    # even indicies are categorical
-    categorical = np.zeros(X.shape[1], dtype=bool)
-    categorical[::2] = 1
-
-    X[:, categorical] = KBinsDiscretizer(
-        encode='ordinal', n_bins=20).fit_transform(X[:, categorical])
-
-    df = pd.DataFrame(X,
-                      columns=[f'col_{i}' for i in range(n_features)])
-
-    # make columns pandas categoricals
-    categorical_indicies = np.flatnonzero(categorical)
-    rng = np.random.RandomState(42)
-    for idx in categorical_indicies:
-        df.iloc[:, idx] = df.iloc[:, idx].astype('category')
-
-        # insesrt some missing categories
-        mask = rng.binomial(1, 0.01, size=n_samples).astype(np.bool)
-        df.iloc[mask, idx] = np.nan
-
-    # uses strings for some categorical names
-    for idx in categorical_indicies[::2]:
-        df.iloc[:, idx] = (df.iloc[:, 0].cat.rename_categories(
-            [f'cat_name_{i}' for i in range(20)]))
-
-    est = HistGradientBoostingRegressor(categorical='pandas',
-                                        random_state=0).fit(df, y)
-    assert_array_equal(est.categorical_features_, categorical)
-
-    y_pred = est.predict(df)
-    assert r2_score(y, y_pred) >= 0.8
-
-    X_test = np.zeros((1, X.shape[1]), dtype=float)
-    X_test[:, ::2] = 30  # unknown category
-    X_test[:, 10:] = np.nan  # sets the last 10 features to be missing
-
-    # Does not error when using a numpy array as input for predict
-    est.predict(X_test)
-
-
-@pytest.mark.parametrize('Est', (HistGradientBoostingClassifier,
-                                 HistGradientBoostingRegressor))
-def test_categorical_spec_errors(Est):
-    # Test errors when categories are specified incorrectly
-    X, y = make_classification(random_state=0, n_features=4)
-    categorical = [True, True, False, False, True]
-    est = Est(categorical=categorical)
-
-    msg = (r"categorical must be an array-like of bool with shape "
-           r"\(n_features,\)")
-    with pytest.raises(ValueError, match=msg):
-        est.fit(X, y)
-
-    monotonic_cst = [0, -1, 0, 1]
-    categorical = [True, True, False, False]
-    msg = "categorical features can not have monotonic constraints"
-    with pytest.raises(ValueError, match=msg):
-        Est(categorical=categorical, monotonic_cst=monotonic_cst).fit(X, y)
-=======
 @pytest.mark.parametrize('Est, loss, X, y', [
     (
         HistGradientBoostingClassifier,
@@ -848,4 +745,103 @@
 def test_custom_loss(Est, loss, X, y):
     est = Est(loss=loss, max_iter=20)
     est.fit(X, y)
->>>>>>> b9403f62
+
+
+@pytest.mark.parametrize("insert_missing", [False, True])
+def test_categorical_sanity(insert_missing):
+    # Test support categories with or without missing data
+    X, y = make_regression(n_samples=5000, n_features=20, random_state=0)
+
+    # even indicies are categorical
+    categorical = np.zeros(X.shape[1], dtype=bool)
+    categorical[::2] = 1
+
+    X[:, categorical] = KBinsDiscretizer(
+        encode='ordinal', n_bins=20).fit_transform(X[:, categorical])
+
+    if insert_missing:
+        rng = np.random.RandomState(42)
+        mask = rng.binomial(1, 0.01, size=X.shape).astype(np.bool)
+        X[mask] = np.nan
+
+    est = HistGradientBoostingRegressor(categorical=categorical,
+                                        random_state=0).fit(X, y)
+    assert_array_equal(est.categorical_features_, categorical)
+
+    y_pred = est.predict(X)
+    assert r2_score(y, y_pred) >= 0.8
+
+    X_test = np.zeros((1, X.shape[1]), dtype=float)
+    X_test[:, ::2] = 30  # unknown category
+    X_test[:, 10:] = np.nan  # sets the last 10 features to be missing
+
+    # Does not error on unknown or missing categories
+    est.predict(X_test)
+
+
+def test_categorical_pandas():
+    # Correctly intakes pandas dataframe for fitting and prediction
+
+    pd = pytest.importorskip("pandas")
+    n_samples, n_features = 5000, 20
+    X, y = make_regression(n_samples=n_samples, n_features=n_features,
+                           random_state=0)
+
+    # even indicies are categorical
+    categorical = np.zeros(X.shape[1], dtype=bool)
+    categorical[::2] = 1
+
+    X[:, categorical] = KBinsDiscretizer(
+        encode='ordinal', n_bins=20).fit_transform(X[:, categorical])
+
+    df = pd.DataFrame(X,
+                      columns=[f'col_{i}' for i in range(n_features)])
+
+    # make columns pandas categoricals
+    categorical_indicies = np.flatnonzero(categorical)
+    rng = np.random.RandomState(42)
+    for idx in categorical_indicies:
+        df.iloc[:, idx] = df.iloc[:, idx].astype('category')
+
+        # insesrt some missing categories
+        mask = rng.binomial(1, 0.01, size=n_samples).astype(np.bool)
+        df.iloc[mask, idx] = np.nan
+
+    # uses strings for some categorical names
+    for idx in categorical_indicies[::2]:
+        df.iloc[:, idx] = (df.iloc[:, 0].cat.rename_categories(
+            [f'cat_name_{i}' for i in range(20)]))
+
+    est = HistGradientBoostingRegressor(categorical='pandas',
+                                        random_state=0).fit(df, y)
+    assert_array_equal(est.categorical_features_, categorical)
+
+    y_pred = est.predict(df)
+    assert r2_score(y, y_pred) >= 0.8
+
+    X_test = np.zeros((1, X.shape[1]), dtype=float)
+    X_test[:, ::2] = 30  # unknown category
+    X_test[:, 10:] = np.nan  # sets the last 10 features to be missing
+
+    # Does not error when using a numpy array as input for predict
+    est.predict(X_test)
+
+
+@pytest.mark.parametrize('Est', (HistGradientBoostingClassifier,
+                                 HistGradientBoostingRegressor))
+def test_categorical_spec_errors(Est):
+    # Test errors when categories are specified incorrectly
+    X, y = make_classification(random_state=0, n_features=4)
+    categorical = [True, True, False, False, True]
+    est = Est(categorical=categorical)
+
+    msg = (r"categorical must be an array-like of bool with shape "
+           r"\(n_features,\)")
+    with pytest.raises(ValueError, match=msg):
+        est.fit(X, y)
+
+    monotonic_cst = [0, -1, 0, 1]
+    categorical = [True, True, False, False]
+    msg = "categorical features can not have monotonic constraints"
+    with pytest.raises(ValueError, match=msg):
+        Est(categorical=categorical, monotonic_cst=monotonic_cst).fit(X, y)